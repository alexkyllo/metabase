--- conflicted
+++ resolved
@@ -57,15 +57,12 @@
   (db/cascade-delete Pulse :id id))
 
 
-<<<<<<< HEAD
 (defendpoint GET "/form_input"
   ""
   []
   {:channel_types channel-types})
 
 
-=======
->>>>>>> 134a4653
 (defendpoint GET "/preview_card/:id"
   "Get HTML rendering of a `Card` with ID."
   [id]
