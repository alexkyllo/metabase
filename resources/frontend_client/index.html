--- conflicted
+++ resolved
@@ -80,89 +80,31 @@
                     </ul>
                 </div>
             </nav>
-
-<<<<<<< HEAD
-            <nav ng-show="nav == 'admin'">
-                <div class="border-bottom bg-white py1">
-                    <div class="wrapper">
-                        <label class="Select" ng-if="user.is_multi_org">
-                            <select ng-change="changeCurrOrg(currentOrgSlug)" ng-model="currentOrgSlug" ng-options="organization.slug as organization.name for organization in userAdminOf"></select>
-                            </select>
-                        </label>
-                        <a cv-org-href="/admin/">
-                            <h3 class="AdminPageTitle my2 inline-block">
+            <nav class="AdminNav" ng-show="nav == 'admin'">
+                    <div class="bg-white border-bottom">
+                        <div class="py2 wrapper">
+                            <label class="Select" ng-if="user.is_multi_org">
+                                <select ng-change="changeCurrOrg(currentOrgSlug)" ng-model="currentOrgSlug" ng-options="organization.slug as organization.name for organization in userAdminOf"></select>
+                            </label>
+                            <a class="AdminTitle link" cv-org-href="/admin/">
                                 <span ng-if="!user.is_multi_org">{{currentOrg.name}} - </span>Admin
-                            </h3>
-                        </a>
-                        <div class="mx1 my2 float-right">
-                            <a class="inline-block" cv-org-href="/">Exit Admin</a>
+                            </a>
+                            <div class="mx1 float-right">
+                                <a class="AdminExit-trigger link" cv-org-href="/">Exit Admin</a>
+                            </div>
                         </div>
+                        <section class="mt1 wrapper">
+                            <a class="NavItem" ng-class="{ 'is--selected' : isActive('/admin/people')}" cv-org-href="/admin/people/">People</a>
+                            <a class="NavItem" ng-class="{ 'is--selected' : isActive('/admin/databases')}" cv-org-href="/admin/databases">Databases</a>
+                            <a class="NavItem" ng-class="{ 'is--selected' : isActive('/admin/datasets')}" cv-org-href="/admin/datasets">Datasets</a>
+                            <a class="NavItem" ng-class="{ 'is--selected' : isActive('/admin/emailreport')}" cv-org-href="/admin/emailreport/">Email Reports</a>
+                            <a class="NavItem" ng-class="{ 'is--selected' : isActive('/admin/query/run')}"cv-org-href="/admin/query/run">Run Query</a>
+                            <a class="NavItem" ng-class="{ 'is--selected' : isActive('/admin/query')}" cv-org-href="/admin/query/">Saved Queries</a>
+                            <a class="NavItem" ng-class="{ 'is--selected' : isActive('/admin/search')}" cv-org-href="/admin/search">Search</a>
+                            <a class="NavItem" ng-class="{ 'is--selected' : isActive('/admin/settings')}" cv-org-href="/admin">Settings</a>
+                        </section>
                     </div>
-                </div>
-            </nav>
-            <nav class="my4 col col-sm-3" ng-show="nav == 'admin'">
-                <ul class="CoreNav">
-                    <li>
-                        <a class="NavItem" cv-org-href="/admin/">Organization</a>
-                    </li>
-                    <li>
-                        <a class="NavItem" cv-org-href="/admin/people/">People</a>
-                    </li>
-                    <li>
-                        <a class="NavItem" cv-org-href="/admin/databases">Databases</a>
-                    </li>
-                    <li>
-                        <a class="NavItem" cv-org-href="/admin/datasets">Datasets</a>
-                    </li>
-                    <li>
-                        <a class="NavItem" cv-org-href="/admin/emailreport/">Email Reports</a>
-                    </li>
-                    <li>
-                        <a class="NavItem" cv-org-href="/admin/query/run/">Query</a>
-                        <ul class="ContextNav">
-                            <li>
-                                <a class="NavItem" cv-org-href="/admin/query/run">Run Query</a>
-                            </li>
-                            <li>
-                                <a class="NavItem" cv-org-href="/admin/query/">Saved Queries</a>
-                            </li>
-                        </ul>
-                    </li>
-                    <li>
-                        <a class="NavItem" cv-org-href="/admin/search">Search</a>
-                    </li>
-                    <li ng-if="user.is_superuser">
-                        <a class="NavItem" cv-org-href="/admin/settings">Settings</a>
-                    </li>
-                </ul>
-            </nav>
-=======
-    <nav class="AdminNav" ng-show="nav == 'admin'">
-        <div class="bg-white border-bottom">
-            <div class="py2 wrapper">
-                <label class="Select" ng-if="user.is_multi_org">
-                    <select ng-change="changeCurrOrg(currentOrgSlug)" ng-model="currentOrgSlug" ng-options="organization.slug as organization.name for organization in userAdminOf"></select>
-                </label>
-                <a class="AdminTitle link" cv-org-href="/admin/">
-                    <span ng-if="!user.is_multi_org">{{currentOrg.name}} - </span>Admin
-                </a>
-                <div class="mx1 float-right">
-                    <a class="AdminExit-trigger link" cv-org-href="/">Exit Admin</a>
-                </div>
-            </div>
-            <section class="mt1 wrapper">
-                <a class="NavItem" ng-class="{ 'is--selected' : isActive('/admin/people')}" cv-org-href="/admin/people/">People</a>
-                <a class="NavItem" ng-class="{ 'is--selected' : isActive('/admin/databases')}" cv-org-href="/admin/databases">Databases</a>
-                <a class="NavItem" ng-class="{ 'is--selected' : isActive('/admin/datasets')}" cv-org-href="/admin/datasets">Datasets</a>
-                <a class="NavItem" ng-class="{ 'is--selected' : isActive('/admin/emailreport')}" cv-org-href="/admin/emailreport/">Email Reports</a>
-                <a class="NavItem" ng-class="{ 'is--selected' : isActive('/admin/query/run')}"cv-org-href="/admin/query/run">Run Query</a>
-                <a class="NavItem" ng-class="{ 'is--selected' : isActive('/admin/query')}" cv-org-href="/admin/query/">Saved Queries</a>
-                <a class="NavItem" ng-class="{ 'is--selected' : isActive('/admin/search')}" cv-org-href="/admin/search">Search</a>
-                <a class="NavItem" ng-class="{ 'is--selected' : isActive('/admin/settings')}" cv-org-href="/admin">Settings</a>
-            </section>
-        </div>
-    </nav>
->>>>>>> f6073bd2
+            </nav>
 
             <nav ng-show="nav == 'superadmin'">
                 <div class="border-bottom bg-white py1">
@@ -208,18 +150,16 @@
     </body>
 
     <!-- JS INCLUDES -->
-
-<<<<<<< HEAD
-    <script src="/app/bower_components/react/react-with-addons.js"></script>
+    <!-- vendor js -->
+    <script src="/app/bower_components/react/react-with-addons.min.js"></script>
     <script src="/app/bower_components/react-onclickoutside/index.js"></script>
     <script src="/app/bower_components/moment/min/moment.min.js"></script>
     <script src="/app/bower_components/tether/tether.min.js"></script>
     <script src="/app/bower_components/react-date-picker/react-datepicker.js"></script>
 
-    <script src="/app/dist/query_builder.js" type="text/javascript"></script>
 
     <script src="/app/bower_components/jquery/dist/jquery.min.js"></script>
-    <script src="/app/bower_components/underscore/underscore.js"></script>
+    <script src="/app/bower_components/underscore/underscore-min.js"></script>
     <script src="/app/bower_components/fastclick/lib/fastclick.js"></script>
 
     <script src="/app/bower_components/angular-route/angular-route.min.js"></script>
@@ -227,51 +167,19 @@
     <script src="/app/bower_components/angular-cookies/angular-cookies.min.js"></script>
     <script src="/app/bower_components/angular-animate/angular-animate.min.js"></script>
     <script src="/app/bower_components/angular-sanitize/angular-sanitize.min.js"></script>
-    <script src="/app/bower_components/angular-xeditable/dist/js/xeditable.js"></script>
+    <script src="/app/bower_components/angular-xeditable/dist/js/xeditable.min.js"></script>
     <script src="/app/bower_components/angular-cookie/angular-cookie.min.js"></script>
     <script src="/app/bower_components/javascript-detect-element-resize/detect-element-resize.js"></script>
-    <script src="/app/bower_components/angular-gridster/src/angular-gridster.js"></script>
+    <script src="/app/bower_components/angular-gridster/dist/angular-gridster.min.js"></script>
     <script src="/app/bower_components/angular-bootstrap/ui-bootstrap-tpls.min.js"></script>
     <script src="/app/bower_components/angular-http-auth/src/http-auth-interceptor.js"></script>
     <script src="/app/bower_components/ace-builds/src-min-noconflict/ace.js"></script>
     <script src="/app/bower_components/ace-builds/src-min-noconflict/mode-sql.js"></script>
     <script src="/app/bower_components/ace-builds/src-min-noconflict/ext-language_tools.js"></script>
-    <script src="/app/bower_components/angular-ui-ace/ui-ace.js"></script>
+    <script src="/app/bower_components/angular-ui-ace/ui-ace.min.js"></script>
     <script src="/app/bower_components/angularytics/dist/angularytics.min.js"></script>
     <script src="/app/bower_components/ng-sortable/dist/ng-sortable.min.js"></script>
     <script src="/app/bower_components/angular-readable-time/angular-readable-time.min.js"></script>
-=======
-<!-- vendor js -->
-<script src="/app/bower_components/react/react-with-addons.min.js"></script>
-<script src="/app/bower_components/react-onclickoutside/index.js"></script>
-<script src="/app/bower_components/moment/min/moment.min.js"></script>
-<script src="/app/bower_components/tether/tether.min.js"></script>
-<script src="/app/bower_components/react-date-picker/react-datepicker.js"></script>
-
-
-<script src="/app/bower_components/jquery/dist/jquery.min.js"></script>
-<script src="/app/bower_components/underscore/underscore-min.js"></script>
-<script src="/app/bower_components/fastclick/lib/fastclick.js"></script>
-
-<script src="/app/bower_components/angular-route/angular-route.min.js"></script>
-<script src="/app/bower_components/angular-resource/angular-resource.min.js"></script>
-<script src="/app/bower_components/angular-cookies/angular-cookies.min.js"></script>
-<script src="/app/bower_components/angular-animate/angular-animate.min.js"></script>
-<script src="/app/bower_components/angular-sanitize/angular-sanitize.min.js"></script>
-<script src="/app/bower_components/angular-xeditable/dist/js/xeditable.min.js"></script>
-<script src="/app/bower_components/angular-cookie/angular-cookie.min.js"></script>
-<script src="/app/bower_components/javascript-detect-element-resize/detect-element-resize.js"></script>
-<script src="/app/bower_components/angular-gridster/dist/angular-gridster.min.js"></script>
-<script src="/app/bower_components/angular-bootstrap/ui-bootstrap-tpls.min.js"></script>
-<script src="/app/bower_components/angular-http-auth/src/http-auth-interceptor.js"></script>
-<script src="/app/bower_components/ace-builds/src-min-noconflict/ace.js"></script>
-<script src="/app/bower_components/ace-builds/src-min-noconflict/mode-sql.js"></script>
-<script src="/app/bower_components/ace-builds/src-min-noconflict/ext-language_tools.js"></script>
-<script src="/app/bower_components/angular-ui-ace/ui-ace.min.js"></script>
-<script src="/app/bower_components/angularytics/dist/angularytics.min.js"></script>
-<script src="/app/bower_components/ng-sortable/dist/ng-sortable.min.js"></script>
-<script src="/app/bower_components/angular-readable-time/angular-readable-time.min.js"></script>
->>>>>>> f6073bd2
 
     <script src="/app/bower_components/d3/d3.min.js"></script>
     <script src="/app/bower_components/crossfilter/crossfilter.min.js"></script>
@@ -279,93 +187,9 @@
 
     <script src="/app/js/google_maps.js"></script>
 
-<<<<<<< HEAD
-    <!-- global app -->
-    <script src="/app/app.js"></script>
-    <script src="/app/services.js"></script>
-    <script src="/app/controllers.js"></script>
-    <script src="/app/filters.js"></script>
-    <script src="/app/directives.js"></script>
-    <script src="/app/auth/auth.module.js"></script>
-    <script src="/app/auth/auth.controllers.js"></script>
-
-    <!-- components and shared bits -->
-
-    <script src="/app/annotation/annotation.services.js"></script>
-    <script src="/app/annotation/annotation.directives.js"></script>
-    <script src="/app/metabase/metabase.services.js"></script>
-
-    <script src="/app/components/components.module.js"></script>
-    <script src="/app/components/core_nav/core_nav.js"></script>
-    <script src="/app/components/workspace/workspace.js"></script>
-    <script src="/app/components/icons/icons.js"></script>
-
-    <!-- superadmin section -->
-    <script src="/app/superadmin/index/index.module.js"></script>
-    <script src="/app/superadmin/index/index.controllers.js"></script>
-    <script src="/app/superadmin/index/index.services.js"></script>
-    <script src="/app/superadmin/organization/organization.module.js"></script>
-    <script src="/app/superadmin/organization/organization.controllers.js"></script>
-
-    <!-- admin section -->
-    <script src="/app/admin/admin.controllers.js"></script>
-    <script src="/app/admin/databases/databases.module.js"></script>
-    <script src="/app/admin/databases/databases.controllers.js"></script>
-    <script src="/app/admin/datasets/datasets.module.js"></script>
-    <script src="/app/admin/datasets/datasets.controllers.js"></script>
-    <script src="/app/admin/datasets/datasets.directives.js"></script>
-    <script src="/app/admin/emailreport/emailreport.module.js"></script>
-    <script src="/app/admin/emailreport/emailreport.controllers.js"></script>
-    <script src="/app/admin/emailreport/emailreport.services.js"></script>
-    <script src="/app/admin/people/people.module.js"></script>
-    <script src="/app/admin/people/people.controllers.js"></script>
-    <script src="/app/admin/people/people.directives.js"></script>
-    <script src="/app/admin/query/query.module.js"></script>
-    <script src="/app/admin/query/query.controllers.js"></script>
-    <script src="/app/admin/query/query.services.js"></script>
-    <script src="/app/admin/annotation/annotation.module.js"></script>
-    <script src="/app/admin/annotation/annotation.controllers.js"></script>
-    <script src="/app/admin/search/search.module.js"></script>
-    <script src="/app/admin/search/search.controllers.js"></script>
-
-    <!-- main app -->
-    <script src="/app/card/card.module.js"></script>
-    <script src="/app/card/card.controllers.js"></script>
-    <script src="/app/card/card.services.js"></script>
-    <script src="/app/card/card.directives.js"></script>
-    <script src="/app/card/card.charting.js"></script>
-    <script src="/app/dashboard/dashboard.module.js"></script>
-    <script src="/app/dashboard/dashboard.controllers.js"></script>
-    <script src="/app/dashboard/dashboard.services.js"></script>
-    <script src="/app/dashboard/dashboard.directives.js"></script>
-    <script src="/app/explore/explore.module.js"></script>
-    <script src="/app/explore/explore.controllers.js"></script>
-    <script src="/app/explore/explore.directives.js"></script>
-    <script src="/app/explore/explore.services.js"></script>
-    <script src="/app/user/user.module.js"></script>
-    <script src="/app/user/user.controllers.js"></script>
-    <script src="/app/user/user.directives.js"></script>
-    <script src="/app/search/search.module.js"></script>
-    <script src="/app/search/search.controllers.js"></script>
-    <script src="/app/search/search.services.js"></script>
-
-    <script src="/app/setup/setup.module.js"></script>
-    <script src="/app/setup/setup.controllers.js"></script>
-    <script src="/app/setup/setup.directives.js"></script>
-    <script src="/app/setup/setup.services.js"></script>
-    <!-- custom shtuff:  be wary -->
-    <script src="/app/operator/operator.module.js"></script>
-    <script src="/app/operator/operator.controllers.js"></script>
-    <script src="/app/operator/operator.services.js"></script>
-
-    <script src="/app/reserve/reserve.module.js"></script>
-    <script src="/app/reserve/reserve.controllers.js"></script>
-    <script src="/app/reserve/reserve.services.js"></script>
-=======
-<!-- dist app -->
-<script src="/app/dist/app.js"></script>
-<script src="/app/dist/query_builder.js" type="text/javascript"></script>
->>>>>>> f6073bd2
+    <!-- dist app -->
+    <script src="/app/dist/app.js"></script>
+    <script src="/app/dist/query_builder.js" type="text/javascript"></script>
 
     <script src="//ajax.googleapis.com/ajax/libs/webfont/1.4.7/webfont.js"></script>
     <script>
